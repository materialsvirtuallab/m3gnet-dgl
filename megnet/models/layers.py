"""
Graph convolution layer (GCL) implementations.
"""
from __future__ import annotations

import dgl
import dgl.function as fn
import torch
from torch.nn import Dropout, Identity, Module

from .helper import MLP


class MEGNetGraphConv(Module):
    """
    A MEGNet graph convolution layer in DGL.
    """

    def __init__(
        self,
        edge_func: Module,
        node_func: Module,
        attr_func: Module,
    ) -> None:
        """
        :param edge_func: Edge update function.
        :param node_func: Node update function.
        :param attr_func: Global state update function.
        """

        super().__init__()
        self.edge_func = edge_func
        self.node_func = node_func
        self.attr_func = attr_func

    @staticmethod
    def from_dims(edge_dims: list[int], node_dims: list[int], attr_dims: list[int], activation) -> MEGNetGraphConv:
        """
<<<<<<< HEAD
        Initialize a GCL from dimensions based on MLP.

        :param edge_dims: Edge dimensions.
        :param node_dims: Node dimensions.
        :param attr_dims: Attribute dimensions.
        :return: MEGNetGraphConv.
=======
        TODO: Add docs.
        :param edge_dims:
        :param node_dims:
        :param attr_dims:
        :param activation:
        :return:
>>>>>>> b3e852e6
        """
        # TODO(marcel): Softplus doesnt exactly match paper's SoftPlus2
        # TODO(marcel): Should we activate last?
        edge_update = MLP(edge_dims, activation, activate_last=True)
        node_update = MLP(node_dims, activation, activate_last=True)
        attr_update = MLP(attr_dims, activation, activate_last=True)
        return MEGNetGraphConv(edge_update, node_update, attr_update)

    def _edge_udf(self, edges: dgl.udf.EdgeBatch) -> torch.Tensor:
        vi = edges.src["v"]
        vj = edges.dst["v"]
        u = edges.src["u"]
        eij = edges.data.pop("e")
        inputs = torch.hstack([vi, vj, eij, u])
        mij = {"mij": self.edge_func(inputs)}
        return mij

    def edge_update_(self, graph: dgl.DGLGraph) -> torch.Tensor:
        """
        Perform edge update.

        :param graph: Input graph
        :return: Output tensor for edges.
        """
        graph.apply_edges(self._edge_udf)
        graph.edata["e"] = graph.edata.pop("mij")
        return graph.edata["e"]

    def node_update_(self, graph: dgl.DGLGraph) -> torch.Tensor:
        """
        Perform node update.

        :param graph: Input graph
        :return: Output tensor for nodes.
        """
        graph.update_all(fn.copy_e("e", "e"), fn.mean("e", "ve"))
        ve = graph.ndata.pop("ve")
        v = graph.ndata.pop("v")
        u = graph.ndata.pop("u")
        inputs = torch.hstack([v, ve, u])
        graph.ndata["v"] = self.node_func(inputs)
        return graph.ndata["v"]

    def attr_update_(self, graph: dgl.DGLGraph, attrs: torch.Tensor) -> torch.Tensor:
        """
        Perform attribute (global state) update.

        :param graph: Input graph
        :param attrs: Input attributes
        :return: Output tensor for attributes
        """
        u = attrs
        ue = dgl.readout_edges(graph, feat="e", op="mean")
        uv = dgl.readout_nodes(graph, feat="v", op="mean")
        inputs = torch.hstack([u, ue, uv])
        graph_attr = self.attr_func(inputs)
        return graph_attr

    def forward(
        self,
        graph: dgl.DGLGraph,
        edge_feat: torch.Tensor,
        node_feat: torch.Tensor,
        graph_attr: torch.Tensor,
    ) -> tuple[torch.Tensor, torch.Tensor, torch.Tensor]:
        """
        Perform sequence of edge->node->attribute updates.

        :param graph: Input graph
        :param edge_feat: Edge features
        :param node_feat: Node features
        :param graph_attr: Graph attributes (global state)
        :return: (edge features, node features, graph attributes)
        """
        with graph.local_scope():
            graph.edata["e"] = edge_feat
            graph.ndata["v"] = node_feat
            graph.ndata["u"] = dgl.broadcast_nodes(graph, graph_attr)

            edge_feat = self.edge_update_(graph)
            node_feat = self.node_update_(graph)
            graph_attr = self.attr_update_(graph, graph_attr)

        return edge_feat, node_feat, graph_attr


class MEGNetBlock(Module):
    """
    A MEGNet block comprising a sequence of update operations.
    """

    def __init__(
        self,
        dims: list[int],
        conv_hiddens: list[int],
        act,
        dropout: float | None = None,
        skip: bool = True,
    ) -> None:
        """
        TODO: Add docs.
        :param dims:
        :param conv_hiddens:
        :param act:
        :param dropout:
        :param skip:
        """
        super().__init__()

        self.has_dense = len(dims) > 1
        self.activation = act
        conv_dim = dims[-1]
        out_dim = conv_hiddens[-1]

        mlp_kwargs = {
            "dims": dims,
            "activation": self.activation,
            "activate_last": True,
            "bias_last": True,
        }
        self.edge_func = MLP(**mlp_kwargs) if self.has_dense else Identity()
        self.node_func = MLP(**mlp_kwargs) if self.has_dense else Identity()
        self.attr_func = MLP(**mlp_kwargs) if self.has_dense else Identity()

        # compute input sizes
        edge_in = 2 * conv_dim + conv_dim + conv_dim  # 2*NDIM+EDIM+GDIM
        node_in = out_dim + conv_dim + conv_dim  # EDIM+NDIM+GDIM
        attr_in = out_dim + out_dim + conv_dim  # EDIM+NDIM+GDIM
        self.conv = MEGNetGraphConv.from_dims(
            edge_dims=[edge_in] + conv_hiddens,
            node_dims=[node_in] + conv_hiddens,
            attr_dims=[attr_in] + conv_hiddens,
            activation=self.activation,
        )

        self.dropout = Dropout(dropout) if dropout else None
        # TODO(marcel): should this be an 1D dropout
        self.skip = skip

    def forward(
        self,
        graph: dgl.DGLGraph,
        edge_feat: torch.Tensor,
        node_feat: torch.Tensor,
        graph_attr: torch.Tensor,
    ) -> tuple[torch.Tensor, torch.Tensor, torch.Tensor]:
        """
        TODO: Add docs.
        :param graph:
        :param edge_feat:
        :param node_feat:
        :param graph_attr:
        :return:
        """

        inputs = (edge_feat, node_feat, graph_attr)
        edge_feat = self.edge_func(edge_feat)
        node_feat = self.node_func(node_feat)
        graph_attr = self.attr_func(graph_attr)

        edge_feat, node_feat, graph_attr = self.conv(graph, edge_feat, node_feat, graph_attr)

        if self.dropout:
            edge_feat = self.dropout(edge_feat)  # pylint: disable=E1102
            node_feat = self.dropout(node_feat)  # pylint: disable=E1102
            graph_attr = self.dropout(graph_attr)  # pylint: disable=E1102

        if self.skip:
            edge_feat = edge_feat + inputs[0]
            node_feat = node_feat + inputs[1]
            graph_attr = graph_attr + inputs[2]

        return edge_feat, node_feat, graph_attr<|MERGE_RESOLUTION|>--- conflicted
+++ resolved
@@ -36,21 +36,12 @@
     @staticmethod
     def from_dims(edge_dims: list[int], node_dims: list[int], attr_dims: list[int], activation) -> MEGNetGraphConv:
         """
-<<<<<<< HEAD
         Initialize a GCL from dimensions based on MLP.
 
         :param edge_dims: Edge dimensions.
         :param node_dims: Node dimensions.
         :param attr_dims: Attribute dimensions.
         :return: MEGNetGraphConv.
-=======
-        TODO: Add docs.
-        :param edge_dims:
-        :param node_dims:
-        :param attr_dims:
-        :param activation:
-        :return:
->>>>>>> b3e852e6
         """
         # TODO(marcel): Softplus doesnt exactly match paper's SoftPlus2
         # TODO(marcel): Should we activate last?
